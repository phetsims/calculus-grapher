// Copyright 2020-2023, University of Colorado Boulder

/**
 * DerivativeCurve is a Curve subclass for a curve that represents the derivative of a Curve. It is used
 * to evaluate the first derivative of the original curve.
 *
 * DerivativeCurves' main responsibility is to observe when the original Curve changes and differentiates it and update
 * the Points of the derivative. Derivatives are computed by considering the slope of the secant lines from both sides
 * of every point. For a general background on differentiation, see
 * https://en.wikipedia.org/wiki/Derivative#Rigorous_definition.
 *
 * Like Curve, DerivativeCurve is created at the start and persists for the lifetime of the simulation. Links
 * are left as-is and DerivativeCurves are never disposed.
 *
 * @author Brandon Li
 * @author Martin Veillette
 */

import Tandem from '../../../../tandem/js/Tandem.js';
import calculusGrapher from '../../calculusGrapher.js';
import Curve from './Curve.js';

export default class DerivativeCurve extends Curve {

  // Reference to the originalCurve that was passed-in.
  private readonly originalCurve: Curve;

  /**
   * @param originalCurve - the curve to differentiate to get the values for this DerivativeCurve
   * @param tandem
   */
  public constructor( originalCurve: Curve, tandem: Tandem ) {

    super( {

      // CurveOptions
      xRange: originalCurve.xRange,
      numberOfPoints: originalCurve.numberOfPoints,
      tandem: tandem
    } );

    this.originalCurve = originalCurve;

    // Observes when the originalCurve changes and update this curve to represent the derivative.
    // Listener is never removed since DerivativeCurves are never disposed.
    originalCurve.curveChangedEmitter.addListener( this.updateDerivative.bind( this ) );

    // Makes the initial call to updateDerivative() to match the originalCurve upon initialization.
    this.updateDerivative();
  }

  /**
   * Updates the y-values of the DerivativeCurve to represent the derivative of the originalCurve.
   *
   * The derivative is approximated as the slope of the secant line between each adjacent Point.
   * Our version considers both the slope of the secant lines from the left and right side of every point. See
   * https://en.wikipedia.org/wiki/Numerical_differentiation
   *
   *  TODO https://github.com/phetsims/calculus-grapher/issues/110 add documentation
   */
  private updateDerivative(): void {

    const originalPoints = this.originalCurve.points;

    const length = originalPoints.length;

    let leftSlope: number | null;
    let rightSlope: number | null;

    for ( let index = 0; index < length; index++ ) {
      const previousPoint = index > 0 ? originalPoints[ index - 1 ] : null;
      const point = originalPoints[ index ];
      const nextPoint = index < length - 1 ? originalPoints[ index + 1 ] : null;


      if ( previousPoint === null || point.isCusp && previousPoint.isCusp || ( point.isDiscontinuous && previousPoint.isDiscontinuous ) ) {
        leftSlope = null;
      }
      else {
        leftSlope = point.getSlope( previousPoint );
      }

      if ( nextPoint === null || point.isCusp && nextPoint.isCusp || ( point.isDiscontinuous && nextPoint.isDiscontinuous ) ) {
        rightSlope = null;
      }
      else {
        rightSlope = point.getSlope( nextPoint );
      }

      if ( typeof leftSlope === 'number' && typeof rightSlope === 'number' ) {
<<<<<<< HEAD

        // REVIEW: What does approximately equal mean? I see no analysis of how equal the slopes are before setting the
        // REVIEW: derivative.
        // If both the left and right adjacent Points of the Point of the 'base' curve exist, the derivative is
=======
        // If both the left and right adjacent Points of the Point of the originalCurve exist, the derivative is
>>>>>>> 9c2c617b
        // the average of the slopes if they are approximately equal. Otherwise, the derivative doesn't exist.
        this.points[ index ].y = ( leftSlope + rightSlope ) / 2;
      }
      else if ( typeof leftSlope === 'number' ) {

        // If only the slope of the left side exists, use that as the derivative.
        this.points[ index ].y = leftSlope;
      }
      else if ( typeof rightSlope === 'number' ) {

        // If only the slope of the right side exists, use that as the derivative.
        this.points[ index ].y = rightSlope;
      }

      if ( point.isCusp ) {
        this.points[ index ].pointType = 'discontinuous';
      }
      else if ( point.isDiscontinuous ) {
        this.points[ index ].pointType = 'discontinuous';
      }
      else {
        this.points[ index ].pointType = 'smooth';
      }

    }

    // Signal once that this Curve has changed.
    this.curveChangedEmitter.emit();
  }
}
calculusGrapher.register( 'DerivativeCurve', DerivativeCurve );<|MERGE_RESOLUTION|>--- conflicted
+++ resolved
@@ -88,14 +88,10 @@
       }
 
       if ( typeof leftSlope === 'number' && typeof rightSlope === 'number' ) {
-<<<<<<< HEAD
 
         // REVIEW: What does approximately equal mean? I see no analysis of how equal the slopes are before setting the
         // REVIEW: derivative.
-        // If both the left and right adjacent Points of the Point of the 'base' curve exist, the derivative is
-=======
-        // If both the left and right adjacent Points of the Point of the originalCurve exist, the derivative is
->>>>>>> 9c2c617b
+        // If both the left and right adjacent Points of the Point of the originalCurve curve exist, the derivative is
         // the average of the slopes if they are approximately equal. Otherwise, the derivative doesn't exist.
         this.points[ index ].y = ( leftSlope + rightSlope ) / 2;
       }
