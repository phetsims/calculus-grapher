// Copyright 2023, University of Colorado Boulder

/**
 * SecondDerivative is a Curve subclass for a curve that represents the second derivative of a Curve.
 * It is used to evaluate the second derivative of the originalCurve.
 *
 * SecondDerivatives' main responsibility is to observe when the originalCurve changes and differentiates it and update
 * the Points of the second derivative.
 *
 * Like Curve, SecondDerivative is created at the start and persists for the lifetime of the simulation. Links
 * are left as-is and SecondDerivatives are never disposed.
 *
 * @author Martin Veillette
 */

import Tandem from '../../../../tandem/js/Tandem.js';
import calculusGrapher from '../../calculusGrapher.js';
import Curve from './Curve.js';

export default class SecondDerivativeCurve extends Curve {

  // Reference to the originalCurve that was passed-in.
  private readonly originalCurve: Curve;

  /**
   * @param originalCurve - the curve to differentiate to get the values of this SecondDerivative
   * @param tandem
   */
  public constructor( originalCurve: Curve, tandem: Tandem ) {

    super( {

      // CurveOptions
      xRange: originalCurve.xRange,
      numberOfPoints: originalCurve.numberOfPoints,
      tandem: tandem
    } );

    this.originalCurve = originalCurve;

    // Observes when the originalCurve changes and update this curve to represent the second derivative of the originalCurve.
    // Listener is never removed since SecondDerivative is never disposed.
    originalCurve.curveChangedEmitter.addListener( this.updateSecondDerivative.bind( this ) );

    // Makes the initial call to updateSecondDerivative() to match the originalCurve upon initialization.
    this.updateSecondDerivative();
  }

  /**
<<<<<<< HEAD
   * // REVIEW: This makes it sound like we're grabbing the derivative of the "base"/"original"
   * // REVIEW: curve. But we're actually grabbing the derivative of the OG curve derivative.
   * Updates the y-values of the SecondDerivative to represent the derivative of the 'base' Curve.
=======
   * Updates the y-values of the SecondDerivative to represent the derivative of the originalCurve.
>>>>>>> 9c2c617b
   *
   * To update the second derivative, we (1) assume that the points are smooth,
   * and evaluate the second derivative using the standard finite difference algorithm.
   * For points that are not smooth, we correct for the wrong assumption, by assigning
   * their second derivative to a smooth point directly next to it.
   */
  private updateSecondDerivative(): void {

    // Convenience variables
    const originalPoints = this.originalCurve.points;
    const length = originalPoints.length;

    for ( let index = 0; index < length; index++ ) {

      // Is the original point smooth?
      const isOriginalPointSmooth = originalPoints[ index ].pointType === 'smooth';

      // The point type is the same as the original point, unless the original point is not smooth, in which case it must be discontinuous
      this.points[ index ].pointType = isOriginalPointSmooth ? 'smooth' : 'discontinuous';

      // We exclude the first and last point. They will be dealt with later
      if ( index !== 0 && index !== length - 1 ) {
        const previousPoint = originalPoints[ index - 1 ];
        const point = originalPoints[ index ];
        const nextPoint = originalPoints[ index + 1 ];

        // Determine the second derivative using the naive assumption that all original points are smooth. We will handle exceptions later
        this.points[ index ].y = ( point.getSlope( nextPoint ) - point.getSlope( previousPoint ) ) / ( 2 * this.deltaX );
      }
    }

    // Handle the y value of the first and last point
    this.points[ 0 ].y = ( originalPoints[ 1 ].pointType === 'smooth' ) ? this.points[ 1 ].y : 0;
    this.points[ length - 1 ].y = ( originalPoints[ length - 2 ].pointType === 'smooth' ) ? this.points[ length - 2 ].y : 0;


    // Reiterate over points but this time taking into account the point type
    // Reassigning appropriate y value if the point type is not smooth
    for ( let index = 1; index < length - 1; index++ ) {

      // Points of the second derivative (this class), their point type is now correctly assigned
      const previousPoint = this.points[ index - 1 ];
      const point = this.points[ index ];
      const nextPoint = this.points[ index + 1 ];

      // If the point is discontinuous, we have evaluated its second derivative incorrectly.
      if ( point.isDiscontinuous ) {

        if ( nextPoint.isDiscontinuous ) {

          // The point and next point are not smooth, which means that the second derivative of this point
          // was not evaluated correctly. Update its yValue with the point left to it
          point.y = previousPoint.y;
        }

        if ( previousPoint.isDiscontinuous ) {

          // The point and previous point are not smooth, which means that the second derivative of this point
          // was not evaluated correctly. Update its yValue with the point right to it
          point.y = nextPoint.y;
        }
      }
    }

    // Signal once that this Curve has changed.
    this.curveChangedEmitter.emit();
  }
}

calculusGrapher.register( 'SecondDerivativeCurve', SecondDerivativeCurve );<|MERGE_RESOLUTION|>--- conflicted
+++ resolved
@@ -38,27 +38,24 @@
 
     this.originalCurve = originalCurve;
 
-    // Observes when the originalCurve changes and update this curve to represent the second derivative of the originalCurve.
+    // Observes when the 'base' Curve changes and update this curve to represent the second derivative of the 'base' Curve.
     // Listener is never removed since SecondDerivative is never disposed.
     originalCurve.curveChangedEmitter.addListener( this.updateSecondDerivative.bind( this ) );
 
-    // Makes the initial call to updateSecondDerivative() to match the originalCurve upon initialization.
+    // Makes the initial call to updateSecondDerivative() to match the 'base' Curve upon initialization.
     this.updateSecondDerivative();
   }
 
   /**
-<<<<<<< HEAD
    * // REVIEW: This makes it sound like we're grabbing the derivative of the "base"/"original"
    * // REVIEW: curve. But we're actually grabbing the derivative of the OG curve derivative.
-   * Updates the y-values of the SecondDerivative to represent the derivative of the 'base' Curve.
-=======
    * Updates the y-values of the SecondDerivative to represent the derivative of the originalCurve.
->>>>>>> 9c2c617b
    *
    * To update the second derivative, we (1) assume that the points are smooth,
    * and evaluate the second derivative using the standard finite difference algorithm.
    * For points that are not smooth, we correct for the wrong assumption, by assigning
    * their second derivative to a smooth point directly next to it.
+   *
    */
   private updateSecondDerivative(): void {
 
@@ -121,6 +118,6 @@
     // Signal once that this Curve has changed.
     this.curveChangedEmitter.emit();
   }
+
 }
-
 calculusGrapher.register( 'SecondDerivativeCurve', SecondDerivativeCurve );